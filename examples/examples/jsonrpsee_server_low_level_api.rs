--- conflicted
+++ resolved
@@ -40,10 +40,10 @@
 
 use std::collections::HashSet;
 use std::convert::Infallible;
+use std::future::Future;
 use std::net::{IpAddr, SocketAddr};
 use std::sync::atomic::{AtomicU32, Ordering};
 use std::sync::{Arc, Mutex};
-use std::future::Future;
 
 use futures::future::BoxFuture;
 use futures::FutureExt;
@@ -55,7 +55,7 @@
 use jsonrpsee::server::{
 	http, stop_channel, ws, ConnectionGuard, ConnectionState, RpcServiceBuilder, ServerConfig, ServerHandle, StopHandle,
 };
-use jsonrpsee::types::{ErrorObject, ErrorObjectOwned, Request};
+use jsonrpsee::types::{ErrorObjectOwned, Request};
 use jsonrpsee::ws_client::WsClientBuilder;
 use jsonrpsee::{MethodResponse, Methods};
 use tokio::sync::mpsc;
@@ -77,42 +77,30 @@
 where
 	S: Send + Sync + RpcServiceT<'a> + Clone + 'static,
 {
-<<<<<<< HEAD
-	fn call(&self, req: Request<'a>) -> impl Future<Output = MethodResponse> {
+	fn call(&self, _req: Request<'a>) -> impl Future<Output = MethodResponse> + Send {
+		// Doesn't work: https://github.com/rust-lang/rust/issues/100013
+		//
+
 		/*let req = req.into_owned();
 		let count = self.count.clone();
-=======
-	type Future = BoxFuture<'a, MethodResponse>;
-
-	fn call(&self, req: Request<'a>) -> Self::Future {
-		let count = self.count.clone();
-		let state = self.state.clone();
->>>>>>> a99f49dd
 		let service = self.service.clone();
 
+		let mut lock = count.lock().await;
+
 		async move {
-			let mut lock = count.lock().await;
+
 
 			if *lock >= 10 {
-<<<<<<< HEAD
 				let _ = self.state.try_send(());
-=======
-				let _ = state.try_send(());
->>>>>>> a99f49dd
 				MethodResponse::error(req.id, ErrorObject::borrowed(-32000, "RPC rate limit", None))
 			} else {
 				let rp = service.call(req).await;
 				*lock = *lock + 1;
 				rp
 			}
-<<<<<<< HEAD
 		}*/
 
 		async { todo!() }
-=======
-		}
-		.boxed()
->>>>>>> a99f49dd
 	}
 }
 
